--- conflicted
+++ resolved
@@ -123,7 +123,6 @@
   - REGISTRY=<YOUR_REGISTRY> union deploy apps app.py enterprise-rag-llm
   - "# deploy the RAG app to Union by running the following command"
   - union deploy apps app.py enterprise-rag
-<<<<<<< HEAD
 tutorials/text_to_sql_agent/text_to_sql_agent.py:
   - git clone https://github.com/unionai/unionai-examples
   - cd tutorials/text_to_sql_agent
@@ -133,7 +132,6 @@
   - union register text_to_sql_agent.py
   - "# Deploy FastAPI application"
   - union deploy apps text_to_sql_agent.py text-to-sql-fast-api
-=======
 tutorials/max_serve/max_serve.py:
   - git clone https://github.com/unionai/unionai-examples
   - cd unionai-examples/tutorials/max_serve
@@ -141,5 +139,4 @@
   - "# Cache workflow into an Union Artifact"
   - union run --remote cache_model.py cache_model
   - "# Deploy the Union App backed by Max Serve"
-  - union deploy apps max_serve.py modular-qwen-0-5-coder
->>>>>>> 445cc54d
+  - union deploy apps max_serve.py modular-qwen-0-5-coder