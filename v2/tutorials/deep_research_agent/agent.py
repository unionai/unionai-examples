# /// script
# requires-python = "==3.13"
# dependencies = [
<<<<<<< HEAD
#    "flyte>=2.0.0b24",
=======
#    "flyte==2.0.0b31",
>>>>>>> 045398bd
#    "pydantic==2.11.5",
#    "litellm==1.72.2",
#    "tavily-python==0.7.5",
#    "together==1.5.24",
#    "markdown==3.8.2",
#    "pymdown-extensions==10.16.1",
# ]
# main = "main"
# params = ""
# ///

# {{docs-fragment env}}
import asyncio
import json
from pathlib import Path

import flyte
import yaml
from flyte.io._file import File
from libs.utils.data_types import (
    DeepResearchResult,
    DeepResearchResults,
    ResearchPlan,
    SourceList,
)
from libs.utils.generation import generate_html, generate_toc_image
from libs.utils.llms import asingle_shot_llm_call
from libs.utils.log import AgentLogger
from libs.utils.tavily_search import atavily_search_results

TIME_LIMIT_MULTIPLIER = 5
MAX_COMPLETION_TOKENS = 4096

logging = AgentLogger("together.open_deep_research")

env = flyte.TaskEnvironment(
    name="deep-researcher",
    secrets=[
        flyte.Secret(key="together_api_key", as_env_var="TOGETHER_API_KEY"),
        flyte.Secret(key="tavily_api_key", as_env_var="TAVILY_API_KEY"),
    ],
    image=flyte.Image.from_uv_script(__file__, name="deep-research-agent", pre=True)
    .with_apt_packages("pandoc", "texlive-xetex")
    .with_source_file(Path("prompts.yaml"), "/root"),
    resources=flyte.Resources(cpu=1),
)
# {{/docs-fragment env}}


# {{docs-fragment generate_research_queries}}
@env.task
async def generate_research_queries(
    topic: str,
    planning_model: str,
    json_model: str,
    prompts_file: File,
) -> list[str]:
    async with prompts_file.open() as fh:
        data = await fh.read()
        yaml_contents = str(data, "utf-8")

    prompts = yaml.safe_load(yaml_contents)
    PLANNING_PROMPT = prompts["planning_prompt"]

    plan = ""
    logging.info(f"\n\nGenerated deep research plan for topic: {topic}\n\nPlan:")
    async for chunk in asingle_shot_llm_call(
        model=planning_model,
        system_prompt=PLANNING_PROMPT,
        message=f"Research Topic: {topic}",
        response_format=None,
        max_completion_tokens=MAX_COMPLETION_TOKENS,
    ):
        plan += chunk
        print(chunk, end="", flush=True)

    SEARCH_PROMPT = prompts["plan_parsing_prompt"]

    response_json = ""
    async for chunk in asingle_shot_llm_call(
        model=json_model,
        system_prompt=SEARCH_PROMPT,
        message=f"Plan to be parsed: {plan}",
        response_format={
            "type": "json_object",
            "schema": ResearchPlan.model_json_schema(),
        },
        max_completion_tokens=MAX_COMPLETION_TOKENS,
    ):
        response_json += chunk

    plan = json.loads(response_json)
    return plan["queries"]
# {{/docs-fragment generate_research_queries}}


async def _summarize_content_async(
    raw_content: str,
    query: str,
    prompt: str,
    summarization_model: str,
) -> str:
    """Summarize content asynchronously using the LLM"""
    logging.info("Summarizing content asynchronously using the LLM")

    result = ""
    async for chunk in asingle_shot_llm_call(
        model=summarization_model,
        system_prompt=prompt,
        message=f"<Raw Content>{raw_content}</Raw Content>\n\n<Research Topic>{query}</Research Topic>",
        response_format=None,
        max_completion_tokens=MAX_COMPLETION_TOKENS,
    ):
        result += chunk
    return result


# {{docs-fragment search_and_summarize}}
@env.task
async def search_and_summarize(
    query: str,
    prompts_file: File,
    summarization_model: str,
) -> DeepResearchResults:
    """Perform search for a single query"""

    if len(query) > 400:
        # NOTE: we are truncating the query to 400 characters to avoid Tavily Search issues
        query = query[:400]
        logging.info(f"Truncated query to 400 characters: {query}")

    response = await atavily_search_results(query)

    logging.info("Tavily Search Called.")

    async with prompts_file.open() as fh:
        data = await fh.read()
        yaml_contents = str(data, "utf-8")

    prompts = yaml.safe_load(yaml_contents)
    RAW_CONTENT_SUMMARIZER_PROMPT = prompts["raw_content_summarizer_prompt"]

    with flyte.group("summarize-content"):
        # Create tasks for summarization
        summarization_tasks = []
        result_info = []
        for result in response.results:
            if result.raw_content is None:
                continue

            task = _summarize_content_async(
                result.raw_content,
                query,
                RAW_CONTENT_SUMMARIZER_PROMPT,
                summarization_model,
            )
            summarization_tasks.append(task)
            result_info.append(result)

        # Use return_exceptions=True to prevent exceptions from propagating
        summarized_contents = await asyncio.gather(
            *summarization_tasks, return_exceptions=True
        )

    # Filter out exceptions
    summarized_contents = [
        result for result in summarized_contents if not isinstance(result, Exception)
    ]

    formatted_results = []
    for result, summarized_content in zip(result_info, summarized_contents):
        formatted_results.append(
            DeepResearchResult(
                title=result.title,
                link=result.link,
                content=result.content,
                raw_content=result.raw_content,
                filtered_raw_content=summarized_content,
            )
        )
    return DeepResearchResults(results=formatted_results)
# {{/docs-fragment search_and_summarize}}


@env.task
async def search_all_queries(
    queries: list[str], summarization_model: str, prompts_file: File
) -> DeepResearchResults:
    """Execute searches for all queries in parallel"""
    tasks = []
    results_list = []

    tasks = [
        search_and_summarize(query, prompts_file, summarization_model)
        for query in queries
    ]

    if tasks:
        res_list = await asyncio.gather(*tasks)

    results_list.extend(res_list)

    # Combine all results
    combined_results = DeepResearchResults(results=[])
    for results in results_list:
        combined_results = combined_results + results

    return combined_results


# {{docs-fragment evaluate_research_completeness}}
@env.task
async def evaluate_research_completeness(
    topic: str,
    results: DeepResearchResults,
    queries: list[str],
    prompts_file: File,
    planning_model: str,
    json_model: str,
) -> list[str]:
    """
    Evaluate if the current search results are sufficient or if more research is needed.
    Returns an empty list if research is complete, or a list of additional queries if more research is needed.
    """

    # Format the search results for the LLM
    formatted_results = str(results)

    async with prompts_file.open() as fh:
        data = await fh.read()
        yaml_contents = str(data, "utf-8")

    prompts = yaml.safe_load(yaml_contents)

    EVALUATION_PROMPT = prompts["evaluation_prompt"]

    logging.info("\nEvaluation: ")
    evaluation = ""
    async for chunk in asingle_shot_llm_call(
        model=planning_model,
        system_prompt=EVALUATION_PROMPT,
        message=(
            f"<Research Topic>{topic}</Research Topic>\n\n"
            f"<Search Queries Used>{queries}</Search Queries Used>\n\n"
            f"<Current Search Results>{formatted_results}</Current Search Results>"
        ),
        response_format=None,
        max_completion_tokens=None,
    ):
        evaluation += chunk
        print(chunk, end="", flush=True)

    EVALUATION_PARSING_PROMPT = prompts["evaluation_parsing_prompt"]

    response_json = ""
    async for chunk in asingle_shot_llm_call(
        model=json_model,
        system_prompt=EVALUATION_PARSING_PROMPT,
        message=f"Evaluation to be parsed: {evaluation}",
        response_format={
            "type": "json_object",
            "schema": ResearchPlan.model_json_schema(),
        },
        max_completion_tokens=MAX_COMPLETION_TOKENS,
    ):
        response_json += chunk

    evaluation = json.loads(response_json)
    return evaluation["queries"]
# {{/docs-fragment evaluate_research_completeness}}


# {{docs-fragment filter_results}}
@env.task
async def filter_results(
    topic: str,
    results: DeepResearchResults,
    prompts_file: File,
    planning_model: str,
    json_model: str,
    max_sources: int,
) -> DeepResearchResults:
    """Filter the search results based on the research plan"""

    # Format the search results for the LLM, without the raw content
    formatted_results = str(results)

    async with prompts_file.open() as fh:
        data = await fh.read()
        yaml_contents = str(data, "utf-8")

    prompts = yaml.safe_load(yaml_contents)
    FILTER_PROMPT = prompts["filter_prompt"]

    logging.info("\nFilter response: ")
    filter_response = ""
    async for chunk in asingle_shot_llm_call(
        model=planning_model,
        system_prompt=FILTER_PROMPT,
        message=(
            f"<Research Topic>{topic}</Research Topic>\n\n"
            f"<Current Search Results>{formatted_results}</Current Search Results>"
        ),
        response_format=None,
        max_completion_tokens=MAX_COMPLETION_TOKENS,
    ):
        filter_response += chunk
        print(chunk, end="", flush=True)

    logging.info(f"Filter response: {filter_response}")

    FILTER_PARSING_PROMPT = prompts["filter_parsing_prompt"]

    response_json = ""
    async for chunk in asingle_shot_llm_call(
        model=json_model,
        system_prompt=FILTER_PARSING_PROMPT,
        message=f"Filter response to be parsed: {filter_response}",
        response_format={
            "type": "json_object",
            "schema": SourceList.model_json_schema(),
        },
        max_completion_tokens=MAX_COMPLETION_TOKENS,
    ):
        response_json += chunk

    sources = json.loads(response_json)["sources"]

    logging.info(f"Filtered sources: {sources}")

    if max_sources != -1:
        sources = sources[:max_sources]

    # Filter the results based on the source list
    filtered_results = [
        results.results[i - 1] for i in sources if i - 1 < len(results.results)
    ]

    return DeepResearchResults(results=filtered_results)
# {{/docs-fragment filter_results}}


def _remove_thinking_tags(answer: str) -> str:
    """Remove content within <think> tags"""
    while "<think>" in answer and "</think>" in answer:
        start = answer.find("<think>")
        end = answer.find("</think>") + len("</think>")
        answer = answer[:start] + answer[end:]
    return answer


# {{docs-fragment generate_research_answer}}
@env.task
async def generate_research_answer(
    topic: str,
    results: DeepResearchResults,
    remove_thinking_tags: bool,
    prompts_file: File,
    answer_model: str,
) -> str:
    """
    Generate a comprehensive answer to the research topic based on the search results.
    Returns a detailed response that synthesizes information from all search results.
    """

    formatted_results = str(results)
    async with prompts_file.open() as fh:
        data = await fh.read()
        yaml_contents = str(data, "utf-8")

    prompts = yaml.safe_load(yaml_contents)
    ANSWER_PROMPT = prompts["answer_prompt"]

    answer = ""
    async for chunk in asingle_shot_llm_call(
        model=answer_model,
        system_prompt=ANSWER_PROMPT,
        message=f"Research Topic: {topic}\n\nSearch Results:\n{formatted_results}",
        response_format=None,
        # NOTE: This is the max_token parameter for the LLM call on Together AI,
        # may need to be changed for other providers
        max_completion_tokens=MAX_COMPLETION_TOKENS,
    ):
        answer += chunk

    # this is just to avoid typing complaints
    if answer is None or not isinstance(answer, str):
        logging.error("No answer generated")
        return "No answer generated"

    if remove_thinking_tags:
        # Remove content within <think> tags
        answer = _remove_thinking_tags(answer)

    # Remove markdown code block markers if they exist at the beginning
    if answer.lstrip().startswith("```"):
        # Find the first line break after the opening backticks
        first_linebreak = answer.find("\n", answer.find("```"))
        if first_linebreak != -1:
            # Remove everything up to and including the first line break
            answer = answer[first_linebreak + 1 :]

        # Remove closing code block if it exists
        if answer.rstrip().endswith("```"):
            answer = answer.rstrip()[:-3].rstrip()

    return answer.strip()
# {{/docs-fragment generate_research_answer}}


# {{docs-fragment research_topic}}
@env.task(retries=flyte.RetryStrategy(count=3, backoff=10, backoff_factor=2))
async def research_topic(
    topic: str,
    budget: int = 3,
    remove_thinking_tags: bool = True,
    max_queries: int = 5,
    answer_model: str = "together_ai/deepseek-ai/DeepSeek-V3",
    planning_model: str = "together_ai/Qwen/Qwen2.5-72B-Instruct-Turbo",
    json_model: str = "together_ai/meta-llama/Meta-Llama-3.1-70B-Instruct-Turbo",
    max_sources: int = 40,
    summarization_model: str = "together_ai/meta-llama/Llama-3.3-70B-Instruct-Turbo",
    prompts_file: File | str = "prompts.yaml",
) -> str:
    """Main method to conduct research on a topic. Will be used for weave evals."""
    if isinstance(prompts_file, str):
        prompts_file = await File.from_local(prompts_file)

    # Step 1: Generate initial queries
    queries = await generate_research_queries(
        topic=topic,
        planning_model=planning_model,
        json_model=json_model,
        prompts_file=prompts_file,
    )
    queries = [topic, *queries[: max_queries - 1]]
    all_queries = queries.copy()
    logging.info(f"Initial queries: {queries}")

    if len(queries) == 0:
        logging.error("No initial queries generated")
        return "No initial queries generated"

    # Step 2: Perform initial search
    results = await search_all_queries(queries, summarization_model, prompts_file)
    logging.info(f"Initial search complete, found {len(results.results)} results")

    # Step 3: Conduct iterative research within budget
    for iteration in range(budget):
        with flyte.group(f"eval_iteration_{iteration}"):
            # Evaluate if more research is needed
            additional_queries = await evaluate_research_completeness(
                topic=topic,
                results=results,
                queries=all_queries,
                prompts_file=prompts_file,
                planning_model=planning_model,
                json_model=json_model,
            )

            # Filter out empty strings and check if any queries remain
            additional_queries = [q for q in additional_queries if q]
            if not additional_queries:
                logging.info("No need for additional research")
                break

            # for debugging purposes we limit the number of queries
            additional_queries = additional_queries[:max_queries]
            logging.info(f"Additional queries: {additional_queries}")

            # Expand research with new queries
            new_results = await search_all_queries(
                additional_queries, summarization_model, prompts_file
            )
            logging.info(
                f"Follow-up search complete, found {len(new_results.results)} results"
            )

            results = results + new_results
            all_queries.extend(additional_queries)

    # Step 4: Generate final answer
    logging.info(f"Generating final answer for topic: {topic}")
    results = results.dedup()
    logging.info(f"Deduplication complete, kept {len(results.results)} results")
    filtered_results = await filter_results(
        topic=topic,
        results=results,
        prompts_file=prompts_file,
        planning_model=planning_model,
        json_model=json_model,
        max_sources=max_sources,
    )
    logging.info(
        f"LLM Filtering complete, kept {len(filtered_results.results)} results"
    )

    # Generate final answer
    answer = await generate_research_answer(
        topic=topic,
        results=filtered_results,
        remove_thinking_tags=remove_thinking_tags,
        prompts_file=prompts_file,
        answer_model=answer_model,
    )

    return answer
# {{/docs-fragment research_topic}}


# {{docs-fragment main}}
@env.task(report=True)
async def main(
    topic: str = (
        "List the essential requirements for a developer-focused agent orchestration system."
    ),
    prompts_file: File | str = "/root/prompts.yaml",
    budget: int = 2,
    remove_thinking_tags: bool = True,
    max_queries: int = 3,
    answer_model: str = "together_ai/deepseek-ai/DeepSeek-V3",
    planning_model: str = "together_ai/Qwen/Qwen2.5-72B-Instruct-Turbo",
    json_model: str = "together_ai/meta-llama/Meta-Llama-3.1-70B-Instruct-Turbo",
    max_sources: int = 10,
    summarization_model: str = "together_ai/meta-llama/Llama-3.3-70B-Instruct-Turbo",
) -> str:
    if isinstance(prompts_file, str):
        prompts_file = await File.from_local(prompts_file)

    answer = await research_topic(
        topic=topic,
        budget=budget,
        remove_thinking_tags=remove_thinking_tags,
        max_queries=max_queries,
        answer_model=answer_model,
        planning_model=planning_model,
        json_model=json_model,
        max_sources=max_sources,
        summarization_model=summarization_model,
        prompts_file=prompts_file,
    )

    async with prompts_file.open() as fh:
        data = await fh.read()
        yaml_contents = str(data, "utf-8")

    toc_image_url = await generate_toc_image(
        yaml.safe_load(yaml_contents)["data_visualization_prompt"],
        planning_model,
        topic,
    )

    html_content = await generate_html(answer, toc_image_url)
    await flyte.report.replace.aio(html_content, do_flush=True)
    await flyte.report.flush.aio()

    return html_content
# {{/docs-fragment main}}

if __name__ == "__main__":
    flyte.init_from_config()
    run = flyte.run(main)
    print(run.url)<|MERGE_RESOLUTION|>--- conflicted
+++ resolved
@@ -1,11 +1,7 @@
 # /// script
 # requires-python = "==3.13"
 # dependencies = [
-<<<<<<< HEAD
-#    "flyte>=2.0.0b24",
-=======
 #    "flyte==2.0.0b31",
->>>>>>> 045398bd
 #    "pydantic==2.11.5",
 #    "litellm==1.72.2",
 #    "tavily-python==0.7.5",
